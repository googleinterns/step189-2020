--- conflicted
+++ resolved
@@ -11,11 +11,8 @@
                 [currentPush]='pushInfo | async'>
 </app-bar-chart>
 
-<<<<<<< HEAD
-=======
 <br>
 <br>
->>>>>>> e84f53ba
 <mat-slide-toggle [(ngModel)]='showDots'>Show dots</mat-slide-toggle>
 
 <app-cdf *ngIf='pushInfos | async'
