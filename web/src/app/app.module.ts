--- conflicted
+++ resolved
@@ -11,25 +11,17 @@
 import { ButtonComponent } from './components/button/button.component';
 import { PageNameComponent } from './components/page-name/page-name.component';
 import { DateNsecPipe } from './pipes/date-nsec.pipe';
-<<<<<<< HEAD
 import { BarChartComponent } from './components/bar-chart/bar-chart.component';
-=======
 import { CDFComponent } from './components/cdf/cdf.component';
->>>>>>> 66ca11d0
 
 @NgModule({
   declarations: [
     AppComponent,
     AllPushesComponent,
-<<<<<<< HEAD
     BarChartComponent,
-    ButtonRowComponent,
-    ButtonComponent,
-=======
     ButtonComponent,
     ButtonRowComponent,
     CDFComponent,
->>>>>>> 66ca11d0
     DateNsecPipe,
     MyPushesComponent,
     OnePushComponent,
@@ -38,11 +30,7 @@
   imports: [
     AppRoutingModule,
     BrowserModule,
-<<<<<<< HEAD
     HttpClientModule
-=======
-    HttpClientModule,
->>>>>>> 66ca11d0
   ],
   providers: [],
   bootstrap: [AppComponent]
