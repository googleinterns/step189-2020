<<<<<<< HEAD
#timeline {
    display: flex;
    flex-direction: column;
    align-items: center;

    margin: 0 0 3.125em 0;

    > #title {
        font-size: 1.5em;
        margin: 0.3em;
        text-align: center;
    }
}
=======
/**
 * Copyright 2020 Google LLC
 *
 * Licensed under the Apache License, Version 2.0 (the "License");
 * you may not use this file except in compliance with the License.
 * You may obtain a copy of the License at
 *
 *      https://www.apache.org/licenses/LICENSE-2.0
 *
 * Unless required by applicable law or agreed to in writing, software
 * distributed under the License is distributed on an "AS IS" BASIS,
 * WITHOUT WARRANTIES OR CONDITIONS OF ANY KIND, either express or implied.
 * See the License for the specific language governing permissions and
 * limitations under the License.
 */
>>>>>>> 569a3ac0

.timeline-chart {
    height: 25em;
    width: 90%;
}<|MERGE_RESOLUTION|>--- conflicted
+++ resolved
@@ -1,18 +1,3 @@
-<<<<<<< HEAD
-#timeline {
-    display: flex;
-    flex-direction: column;
-    align-items: center;
-
-    margin: 0 0 3.125em 0;
-
-    > #title {
-        font-size: 1.5em;
-        margin: 0.3em;
-        text-align: center;
-    }
-}
-=======
 /**
  * Copyright 2020 Google LLC
  *
@@ -28,7 +13,20 @@
  * See the License for the specific language governing permissions and
  * limitations under the License.
  */
->>>>>>> 569a3ac0
+ 
+#timeline {
+    display: flex;
+    flex-direction: column;
+    align-items: center;
+
+    margin: 0 0 3.125em 0;
+
+    > #title {
+        font-size: 1.5em;
+        margin: 0.3em;
+        text-align: center;
+    }
+}
 
 .timeline-chart {
     height: 25em;
